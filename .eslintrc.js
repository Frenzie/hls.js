--- conflicted
+++ resolved
@@ -2,11 +2,7 @@
   env: {
     browser: true,
     commonjs: true,
-<<<<<<< HEAD
-    es6: true,
-=======
     es6: true
->>>>>>> 0e03e2cb
   },
   globals: {
     // Allowed globals
@@ -16,18 +12,6 @@
     __VERSION__: true,
     __USE_SUBTITLES__: true,
     __USE_ALT_AUDIO__: true,
-<<<<<<< HEAD
-    __USE_EME_DRM__: true,
-  },
-  // see https://standardjs.com/, https://github.com/prettier/eslint-config-prettier, https://github.com/prettier/eslint-plugin-prettier
-  extends: ['eslint-config-prettier', 'standard', 'plugin:prettier/recommended'],
-  parser: '@typescript-eslint/parser',
-  parserOptions: {
-    sourceType: 'module',
-  },
-  plugins: ['@typescript-eslint'],
-  rules: {
-=======
     __USE_EME_DRM__: true
   },
   // see https://standardjs.com/
@@ -72,7 +56,6 @@
     'object-curly-spacing': ['error', 'always'],
     'brace-style': ['error', '1tbs', { allowSingleLine: false }],
 
->>>>>>> 0e03e2cb
     // limit code block and line length
     /*
     "max-len": 1,
@@ -94,28 +77,6 @@
       2,
       {
         name: 'window',
-<<<<<<< HEAD
-        message: 'Use `self` instead of `window` to access the global context everywhere (including workers).',
-      },
-      {
-        name: 'SourceBuffer',
-        message: 'Use `self.SourceBuffer`',
-      },
-      {
-        name: 'setTimeout',
-        message: 'Use `self.setTimeout`',
-      },
-      {
-        name: 'setInterval',
-        message: 'Use `self.setInterval`',
-      },
-    ],
-
-    'no-restricted-properties': [
-      2,
-      { property: 'findIndex' }, // Intended to block usage of Array.prototype.findIndex
-      { property: 'find' }, // Intended to block usage of Array.prototype.find
-=======
         message: 'Use `self` instead of `window` to access the global context everywhere (including workers).'
       },
       {
@@ -135,7 +96,6 @@
     'no-restricted-properties': [2,
       { property: 'findIndex' }, // Intended to block usage of Array.prototype.findIndex
       { property: 'find' } // Intended to block usage of Array.prototype.find
->>>>>>> 0e03e2cb
     ],
 
     'standard/no-callback-literal': 0,
@@ -158,14 +118,10 @@
     'no-undefined': 0,
     'no-global-assign': 2,
     'prefer-const': 2,
-<<<<<<< HEAD
-    'no-void': 0,
-=======
     'dot-notation': 2,
     'array-bracket-spacing': 2,
     'quote-props': 2,
     'no-void': 2,
->>>>>>> 0e03e2cb
     'no-useless-catch': 2,
     'no-prototype-builtins': 0,
   },
@@ -179,18 +135,6 @@
         // '@typescript-eslint/no-use-before-define': ['error'],
         '@typescript-eslint/no-unused-vars': ['error', { args: 'none' }],
         '@typescript-eslint/prefer-optional-chain': 2,
-<<<<<<< HEAD
-        '@typescript-eslint/consistent-type-assertions': [
-          2,
-          {
-            assertionStyle: 'as',
-            objectLiteralTypeAssertions: 'never',
-          },
-        ],
-      },
-    },
-  ],
-=======
         '@typescript-eslint/consistent-type-assertions': [2,
           {
             assertionStyle: 'as',
@@ -200,5 +144,4 @@
       }
     }
   ]
->>>>>>> 0e03e2cb
 };
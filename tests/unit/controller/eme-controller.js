--- conflicted
+++ resolved
@@ -1,10 +1,6 @@
 import EMEController from '../../../src/controller/eme-controller';
 import HlsMock from '../../mocks/hls.mock';
-<<<<<<< HEAD
-import EventEmitter from 'events';
-=======
 import { EventEmitter } from 'eventemitter3';
->>>>>>> 85f5cc9b
 import { ErrorDetails } from '../../../src/errors';
 
 const sinon = require('sinon');
@@ -53,11 +49,7 @@
     expect(reqMediaKsAccessSpy.callCount).to.equal(0);
   });
 
-<<<<<<< HEAD
-  it('should request keys when `emeEnabled` is true (but not set them)', (done) => {
-=======
   it('should request keys when `emeEnabled` is true (but not set them)', function (done) {
->>>>>>> 85f5cc9b
     let reqMediaKsAccessSpy = sinon.spy(function () {
       return Promise.resolve({
         // Media-keys mock
@@ -83,11 +75,7 @@
     }, 0);
   });
 
-<<<<<<< HEAD
-  it('should trigger key system error when bad encrypted data is received', (done) => {
-=======
   it('should trigger key system error when bad encrypted data is received', function (done) {
->>>>>>> 85f5cc9b
     let reqMediaKsAccessSpy = sinon.spy(function () {
       return Promise.resolve({
         // Media-keys mock

--- conflicted
+++ resolved
@@ -106,19 +106,10 @@
 
       levelController.onManifestLoaded(Events.MANIFEST_LOADED, data);
 
-<<<<<<< HEAD
       expect(triggerSpy).to.have.been.calledWith(Events.MANIFEST_PARSED, {
-        altAudio: false,
-        audio: false,
+        levels: data.levels.map(levelParsed => new Level(levelParsed)),
         audioTracks: [],
         firstLevel: 0,
-        levels: data.levels.map(levelParsed => new Level(levelParsed)),
-=======
-      expect(triggerSpy).to.have.been.calledWith(Event.MANIFEST_PARSED, {
-        levels: data.levels,
-        audioTracks: [],
-        firstLevel: 0,
->>>>>>> 3e6e1a24
         stats: {},
         audio: false,
         video: false,
@@ -126,13 +117,8 @@
       });
     });
 
-<<<<<<< HEAD
-    it.skip('should signal altAudio if present in the manifest', function () {
+    it('should signal altAudio if present in the manifest without codec attributes', function () {
       const data = {
-=======
-    it('should signal altAudio if present in the manifest without codec attributes', function () {
-      let data = {
->>>>>>> 3e6e1a24
         audioTracks: [
           { audioCodec: 'mp4a.40.5', url: 'audio-track.m3u8' }
         ],
@@ -145,18 +131,12 @@
         url: 'https://test-streams.mux.dev/x36xhzz/x36xhzz.m3u8'
       };
 
-<<<<<<< HEAD
       levelController.onManifestLoaded(Events.MANIFEST_LOADED, data);
       expect(triggerSpy).to.have.been.calledWith(Events.MANIFEST_PARSED, {
-        altAudio: true,
-=======
-      levelController.onManifestLoaded(data);
-      expect(triggerSpy).to.have.been.calledWith(Event.MANIFEST_PARSED, {
-        levels: data.levels,
+        levels: data.levels.map(levelParsed => new Level(levelParsed)),
         audioTracks: data.audioTracks,
         firstLevel: 0,
         stats: {},
->>>>>>> 3e6e1a24
         audio: false,
         video: false,
         altAudio: true
@@ -164,7 +144,7 @@
     });
 
     it('should signal altAudio if present in the manifest with codec attributes', function () {
-      let data = {
+      const data = {
         audioTracks: [
           { audioCodec: 'mp4a.40.5', url: 'audio-track.m3u8' }
         ],
@@ -183,14 +163,11 @@
         url: 'https://test-streams.mux.dev/x36xhzz/x36xhzz.m3u8'
       };
 
-      levelController.onManifestLoaded(data);
-      expect(triggerSpy).to.have.been.calledWith(Event.MANIFEST_PARSED, {
-        levels: data.levels,
+      levelController.onManifestLoaded(Events.MANIFEST_LOADED, data);
+      expect(triggerSpy).to.have.been.calledWith(Events.MANIFEST_PARSED, {
+        levels: data.levels.map(levelParsed => new Level(levelParsed)),
         audioTracks: data.audioTracks,
         firstLevel: 0,
-<<<<<<< HEAD
-        levels: data.levels.map(levelParsed => new Level(levelParsed)),
-=======
         stats: {},
         audio: true,
         video: true,
@@ -199,7 +176,7 @@
     });
 
     it('should not signal altAudio in audio-only streams', function () {
-      let data = {
+      const data = {
         audioTracks: [
           { audioCodec: 'mp4a.40.5', name: 'main' },
           { audioCodec: 'mp4a.40.5', url: 'audio-track.m3u8' }
@@ -218,12 +195,11 @@
         url: 'https://test-streams.mux.dev/x36xhzz/x36xhzz.m3u8'
       };
 
-      levelController.onManifestLoaded(data);
-      expect(triggerSpy).to.have.been.calledWith(Event.MANIFEST_PARSED, {
-        levels: data.levels,
+      levelController.onManifestLoaded(Events.MANIFEST_LOADED, data);
+      expect(triggerSpy).to.have.been.calledWith(Events.MANIFEST_PARSED, {
+        levels: data.levels.map(levelParsed => new Level(levelParsed)),
         audioTracks: data.audioTracks,
         firstLevel: 0,
->>>>>>> 3e6e1a24
         stats: {},
         audio: true,
         video: false,
@@ -266,24 +242,6 @@
       expect(payload.altAudio).to.equal(false);
     });
 
-<<<<<<< HEAD
-    it('signals audio if the level is part of an audio group', function () {
-      data.levels = [{
-        attrs: {
-          AUDIO: true
-        }
-      }];
-      levelController.onManifestLoaded(Events.MANIFEST_LOADED, data);
-
-      const { name, payload } = hls.getEventData(0);
-      expect(name).to.equal(Events.MANIFEST_PARSED);
-      expect(payload.video).to.equal(false);
-      expect(payload.audio).to.equal(true);
-      expect(payload.altAudio).to.equal(false);
-    });
-
-=======
->>>>>>> 3e6e1a24
     it('signals altAudio if there are audioTracks containing URIs', function () {
       data.levels[0].videoCodec = 'avc1.42e01e';
       data.audioTracks = [

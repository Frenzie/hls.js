--- conflicted
+++ resolved
@@ -1,18 +1,11 @@
 import PlaylistLoader from '../../../src/loader/playlist-loader';
 import M3U8Parser from '../../../src/loader/m3u8-parser';
 
-<<<<<<< HEAD
+const assert = require('assert');
+
 describe('PlaylistLoader', function () {
   it('parses empty manifest returns empty array', function () {
     expect(M3U8Parser.parseMasterPlaylist('', 'http://www.dailymotion.com')).to.deep.equal([]);
-=======
-const assert = require('assert');
-const bufferIsEqual = require('arraybuffer-equal');
-
-describe('PlaylistLoader', () => {
-  it('parses empty manifest returns empty array', () => {
-    assert.deepEqual(M3U8Parser.parseMasterPlaylist('', 'http://www.dailymotion.com'), []);
->>>>>>> 4da2107c
   });
 
   it('manifest with broken syntax returns empty array', function () {

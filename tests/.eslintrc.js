module.exports = {
    "env": {
        "node": true,
        "commonjs": true,
        "es6": true,
        "mocha": true
    },
<<<<<<< HEAD
    "globals": {
        // Test globals
        "after": false,
        "afterEach": false,
        "assert": false,
        "before": false,
        "beforeEach": false,
        "describe": false,
        "expect": true,
        "sinon": false,
        "xit": false
    },
  "rules": {
      "no-unused-expressions": 0
  }
=======
  "plugins": [ "mocha" ],
  "globals": {
      // Test globals
      "after": false,
      "afterEach": false,
      "assert": false,
      "before": false,
      "beforeEach": false,
      "describe": false,
      "expect": true,
      "sinon": false,
      "xit": false
    },
    "rules": {
        "no-unused-expressions": 0,
        "no-restricted-modules": ["error", "assert"],
        "mocha/no-mocha-arrows": 2
    }
>>>>>>> 29ad34d0
};<|MERGE_RESOLUTION|>--- conflicted
+++ resolved
@@ -5,23 +5,6 @@
         "es6": true,
         "mocha": true
     },
-<<<<<<< HEAD
-    "globals": {
-        // Test globals
-        "after": false,
-        "afterEach": false,
-        "assert": false,
-        "before": false,
-        "beforeEach": false,
-        "describe": false,
-        "expect": true,
-        "sinon": false,
-        "xit": false
-    },
-  "rules": {
-      "no-unused-expressions": 0
-  }
-=======
   "plugins": [ "mocha" ],
   "globals": {
       // Test globals
@@ -40,5 +23,4 @@
         "no-restricted-modules": ["error", "assert"],
         "mocha/no-mocha-arrows": 2
     }
->>>>>>> 29ad34d0
 };
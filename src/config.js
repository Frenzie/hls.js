/**
 * HLS config
 */

import AbrController from    './controller/abr-controller';
import BufferController from  './controller/buffer-controller';
import CapLevelController from  './controller/cap-level-controller';
import FPSController from './controller/fps-controller';
import XhrLoader from './utils/xhr-loader';
//import FetchLoader from './utils/fetch-loader';

import AudioTrackController from './controller/audio-track-controller';
import AudioStreamController from  './controller/audio-stream-controller';

import * as Cues from './utils/cues';
import TimelineController from './controller/timeline-controller';
import SubtitleTrackController from './controller/subtitle-track-controller';
import SubtitleStreamController from  './controller/subtitle-stream-controller';
import EMEController from './controller/eme-controller';

import {requestMediaKeySystemAccess} from './helper/mediakeys-helper';

export var hlsDefaultConfig = {
  autoStartLoad: true,                    // used by stream-controller
  startPosition: -1,                      // used by stream-controller
  defaultAudioCodec: undefined,           // used by stream-controller
  debug: false,                           // used by logger
  capLevelOnFPSDrop: false,               // used by fps-controller
  capLevelToPlayerSize: false,            // used by cap-level-controller
  initialLiveManifestSize: 1,             // used by stream-controller
  maxBufferLength: 30,                    // used by stream-controller
  maxBufferSize: 60 * 1000 * 1000,        // used by stream-controller
  maxBufferHole: 0.5,                     // used by stream-controller
  maxSeekHole: 2,                         // used by stream-controller
  lowBufferWatchdogPeriod: 0.5,           // used by stream-controller
  highBufferWatchdogPeriod: 3,            // used by stream-controller
  nudgeOffset: 0.1,                       // used by stream-controller
  nudgeMaxRetry : 3,                      // used by stream-controller
  maxFragLookUpTolerance: 0.25,           // used by stream-controller
  liveSyncDurationCount:3,                // used by stream-controller
  liveMaxLatencyDurationCount: Infinity,  // used by stream-controller
  liveSyncDuration: undefined,            // used by stream-controller
  liveMaxLatencyDuration: undefined,      // used by stream-controller
  liveDurationInfinity: false,            // used by buffer-controller
  maxMaxBufferLength: 600,                // used by stream-controller
  enableWorker: true,                     // used by demuxer
  enableSoftwareAES: true,                // used by decrypter
  manifestLoadingTimeOut: 10000,          // used by playlist-loader
  manifestLoadingMaxRetry: 1,             // used by playlist-loader
  manifestLoadingRetryDelay: 1000,        // used by playlist-loader
  manifestLoadingMaxRetryTimeout: 64000,  // used by playlist-loader
  startLevel: undefined,                  // used by level-controller
  levelLoadingTimeOut: 10000,             // used by playlist-loader
  levelLoadingMaxRetry: 4,                // used by playlist-loader
  levelLoadingRetryDelay: 1000,           // used by playlist-loader
  levelLoadingMaxRetryTimeout: 64000,     // used by playlist-loader
  fragLoadingTimeOut: 20000,              // used by fragment-loader
  fragLoadingMaxRetry: 6,                 // used by fragment-loader
  fragLoadingRetryDelay: 1000,            // used by fragment-loader
  fragLoadingMaxRetryTimeout: 64000,      // used by fragment-loader
<<<<<<< HEAD
  fragLoadingLoopThreshold: 3,            // used by stream-controller
  startFragPrefetch: false,               // used by stream-controller 
=======
  startFragPrefetch: false,               // used by stream-controller
>>>>>>> 6f7946c2
  fpsDroppedMonitoringPeriod: 5000,       // used by fps-controller
  fpsDroppedMonitoringThreshold: 0.2,     // used by fps-controller
  appendErrorMaxRetry: 3,                 // used by buffer-controller
  loader: XhrLoader,
  //loader: FetchLoader,
  fLoader: undefined,                     // used by fragment-loader
  pLoader: undefined,                     // used by playlist-loader
  xhrSetup: undefined,                    // used by xhr-loader
  licenseXhrSetup: undefined,             // used by eme-controller
  // fetchSetup: undefined,
  abrController: AbrController,
  bufferController: BufferController,
  capLevelController: CapLevelController,
  fpsController: FPSController,
  stretchShortVideoTrack: false,            // used by mp4-remuxer
  maxAudioFramesDrift :1,                   // used by mp4-remuxer
  forceKeyFrameOnDiscontinuity: true,       // used by ts-demuxer
  abrEwmaFastLive: 3,                       // used by abr-controller
  abrEwmaSlowLive: 9,                       // used by abr-controller
  abrEwmaFastVoD: 3,                        // used by abr-controller
  abrEwmaSlowVoD: 9,                        // used by abr-controller
  abrEwmaDefaultEstimate: 5e5, // 500 kbps  // used by abr-controller
  abrBandWidthFactor : 0.95,                // used by abr-controller
  abrBandWidthUpFactor : 0.7,               // used by abr-controller
  abrMaxWithRealBitrate : false,            // used by abr-controller
  maxStarvationDelay : 4,                   // used by abr-controller
  maxLoadingDelay : 4,                      // used by abr-controller
  minAutoBitrate: 0,                        // used by hls
  emeEnabled: false,                        // used by eme-controller
  widevineLicenseUrl: undefined,            // used by eme-controller
  requestMediaKeySystemAccessFunc:
            requestMediaKeySystemAccess,    // used by eme-controller
};

if (__USE_SUBTITLES__) {
  hlsDefaultConfig.subtitleStreamController = SubtitleStreamController;
  hlsDefaultConfig.subtitleTrackController = SubtitleTrackController;
  hlsDefaultConfig.timelineController = TimelineController;
  hlsDefaultConfig.cueHandler = Cues;                     // used by timeline-controller
  hlsDefaultConfig.enableCEA708Captions = true;           // used by timeline-controller
  hlsDefaultConfig.enableWebVTT = true;                   // used by timeline-controller
  hlsDefaultConfig.captionsTextTrack1Label = 'English';   // used by timeline-controller
  hlsDefaultConfig.captionsTextTrack1LanguageCode = 'en'; // used by timeline-controller
  hlsDefaultConfig.captionsTextTrack2Label = 'Spanish';   // used by timeline-controller
  hlsDefaultConfig.captionsTextTrack2LanguageCode = 'es'; // used by timeline-controller
}

if (__USE_ALT_AUDIO__) {
  hlsDefaultConfig.audioStreamController = AudioStreamController;
  hlsDefaultConfig.audioTrackController = AudioTrackController;
}

if (__USE_EME_DRM__) {
  hlsDefaultConfig.emeController = EMEController;
}<|MERGE_RESOLUTION|>--- conflicted
+++ resolved
@@ -58,12 +58,7 @@
   fragLoadingMaxRetry: 6,                 // used by fragment-loader
   fragLoadingRetryDelay: 1000,            // used by fragment-loader
   fragLoadingMaxRetryTimeout: 64000,      // used by fragment-loader
-<<<<<<< HEAD
-  fragLoadingLoopThreshold: 3,            // used by stream-controller
   startFragPrefetch: false,               // used by stream-controller 
-=======
-  startFragPrefetch: false,               // used by stream-controller
->>>>>>> 6f7946c2
   fpsDroppedMonitoringPeriod: 5000,       // used by fps-controller
   fpsDroppedMonitoringThreshold: 0.2,     // used by fps-controller
   appendErrorMaxRetry: 3,                 // used by buffer-controller
